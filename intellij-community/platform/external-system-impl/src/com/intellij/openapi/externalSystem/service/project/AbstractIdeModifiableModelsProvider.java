// Copyright 2000-2019 JetBrains s.r.o. Use of this source code is governed by the Apache 2.0 license that can be found in the LICENSE file.
package com.intellij.openapi.externalSystem.service.project;

import com.intellij.facet.ModifiableFacetModel;
import com.intellij.ide.highlighter.ModuleFileType;
import com.intellij.openapi.application.ApplicationManager;
import com.intellij.openapi.application.ModalityState;
import com.intellij.openapi.application.ReadAction;
import com.intellij.openapi.components.ServiceManager;
import com.intellij.openapi.diagnostic.Logger;
import com.intellij.openapi.extensions.ExtensionPointName;
import com.intellij.openapi.externalSystem.ExternalSystemManager;
import com.intellij.openapi.externalSystem.model.DataNode;
import com.intellij.openapi.externalSystem.model.ExternalProjectInfo;
import com.intellij.openapi.externalSystem.model.ProjectKeys;
import com.intellij.openapi.externalSystem.model.project.LibraryData;
import com.intellij.openapi.externalSystem.model.project.ModuleData;
import com.intellij.openapi.externalSystem.model.project.ProjectCoordinate;
import com.intellij.openapi.externalSystem.util.ExternalSystemApiUtil;
import com.intellij.openapi.module.ModifiableModuleModel;
import com.intellij.openapi.module.Module;
import com.intellij.openapi.module.ModuleManager;
import com.intellij.openapi.module.ModuleWithNameAlreadyExists;
import com.intellij.openapi.project.Project;
import com.intellij.openapi.roots.*;
import com.intellij.openapi.roots.ex.ProjectRootManagerEx;
import com.intellij.openapi.roots.impl.ModifiableModelCommitter;
import com.intellij.openapi.roots.impl.libraries.LibraryEx;
import com.intellij.openapi.roots.libraries.Library;
import com.intellij.openapi.roots.libraries.LibraryTable;
import com.intellij.openapi.util.Disposer;
import com.intellij.openapi.util.Key;
import com.intellij.openapi.util.Pair;
import com.intellij.openapi.util.UserDataHolderBase;
import com.intellij.openapi.util.io.FileUtilRt;
import com.intellij.openapi.vfs.VirtualFile;
import com.intellij.util.ObjectUtils;
import com.intellij.util.containers.ClassMap;
import com.intellij.util.containers.ContainerUtil;
import com.intellij.util.graph.CachingSemiGraph;
import com.intellij.util.graph.Graph;
import com.intellij.util.graph.GraphGenerator;
import com.intellij.util.graph.InboundSemiGraph;
import gnu.trove.THashMap;
import gnu.trove.THashSet;
import org.jetbrains.annotations.NotNull;
import org.jetbrains.annotations.Nullable;

import java.io.File;
import java.util.*;

import static com.intellij.openapi.externalSystem.util.ExternalSystemApiUtil.isRelated;
import static com.intellij.openapi.externalSystem.util.ExternalSystemApiUtil.toCanonicalPath;

public abstract class AbstractIdeModifiableModelsProvider extends IdeModelsProviderImpl implements IdeModifiableModelsProvider {
  private static final Logger LOG = Logger.getInstance(AbstractIdeModifiableModelsProvider.class);

  private final static ExtensionPointName<ModifiableModelsProviderExtension<ModifiableModel>> EP_NAME =
    ExtensionPointName.create("com.intellij.externalSystem.modifiableModelsProvider");

  private ModifiableModuleModel myModifiableModuleModel;
  private final Map<Module, ModifiableRootModel> myModifiableRootModels = new THashMap<>();
  private final Map<Module, ModifiableFacetModel> myModifiableFacetModels = new THashMap<>();
  private final Map<Module, String> myProductionModulesForTestModules = new THashMap<>();
  private final Map<Library, Library.ModifiableModel> myModifiableLibraryModels = new IdentityHashMap<>();
  private final ClassMap<ModifiableModel> myModifiableModels = new ClassMap<>();
  @Nullable
  private ModifiableWorkspace myModifiableWorkspace;
  private final MyUserDataHolderBase myUserData;
  private volatile boolean myDisposed;

  public AbstractIdeModifiableModelsProvider(@NotNull Project project) {
    super(project);

    myUserData = new MyUserDataHolderBase();
<<<<<<< HEAD
    for (ModifiableModelsProviderExtension<ModifiableModel> extension : EP_NAME.getIterable()) {
      Pair<Class<ModifiableModel>, ModifiableModel> pair = extension.create(project, this);
      myModifiableModels.put(pair.first, pair.second);
    }
=======
    EP_NAME.forEachExtensionSafe(extension -> {
      Pair<Class<ModifiableModel>, ModifiableModel> pair = extension.create(project, this);
      myModifiableModels.put(pair.first, pair.second);
    });
>>>>>>> 93b17785
  }

  @Nullable
  @Override
  public <T extends ModifiableModel> T findModifiableModel(@NotNull Class<T> instanceOf) {
    return ObjectUtils.tryCast(myModifiableModels.get(instanceOf), instanceOf);
  }

  @NotNull
  @Override
  public <T extends ModifiableModel> T getModifiableModel(@NotNull Class<T> instanceOf) {
    ModifiableModel model = myModifiableModels.get(instanceOf);
    if (instanceOf.isInstance(model)) {
      return instanceOf.cast(model);
    }
    throw new AssertionError(String.format("Unable to get `%s` model", instanceOf.getSimpleName()));
  }

  protected abstract ModifiableModuleModel doGetModifiableModuleModel();

  protected abstract ModifiableRootModel doGetModifiableRootModel(Module module);

  protected abstract ModifiableFacetModel doGetModifiableFacetModel(Module module);

  protected abstract Library.ModifiableModel doGetModifiableLibraryModel(Library library);

  @NotNull
  @Override
  public abstract LibraryTable.ModifiableModel getModifiableProjectLibrariesModel();

  @Override
  public Module @NotNull [] getModules() {
    return getModifiableModuleModel().getModules();
  }

<<<<<<< HEAD
  @NotNull
  @Override
  public OrderEntry[] getOrderEntries(@NotNull Module module) {
=======
  @Override
  public OrderEntry @NotNull [] getOrderEntries(@NotNull Module module) {
>>>>>>> 93b17785
    return getRootModel(module).getOrderEntries();
  }

  @NotNull
  @Override
  public Module newModule(@NotNull final String filePath, final String moduleTypeId) {
    Module module = getModifiableModuleModel().newModule(filePath, moduleTypeId);
    final String moduleName = FileUtilRt.getNameWithoutExtension(new File(filePath).getName());
    if (!module.getName().equals(moduleName)) {
      try {
        getModifiableModuleModel().renameModule(module, moduleName);
      }
      catch (ModuleWithNameAlreadyExists exists) {
        LOG.warn(exists);
      }
    }

    // set module type id explicitly otherwise it can not be set if there is an existing module (with the same filePath) and w/o 'type' attribute
    module.setModuleType(moduleTypeId);
    return module;
  }

  @NotNull
  @Override
  public Module newModule(@NotNull ModuleData moduleData) {
    String imlName = null;
    for (String candidate: suggestModuleNameCandidates(moduleData)) {
      Module module = findIdeModule(candidate);
      if (module == null) {
        imlName = candidate;
        break;
      }
    }
    assert imlName != null : "Too many duplicated module names";

    String filePath = toCanonicalPath(moduleData.getModuleFileDirectoryPath() + "/" + imlName + ModuleFileType.DOT_DEFAULT_EXTENSION);
    return newModule(filePath, moduleData.getModuleTypeId());
  }

  @Nullable
  @Override
  public Module findIdeModule(@NotNull String ideModuleName) {
    Module module = getModifiableModuleModel().findModuleByName(ideModuleName);
    return module == null ? getModifiableModuleModel().getModuleToBeRenamed(ideModuleName) : module;
  }

  @Nullable
  @Override
  public Library findIdeLibrary(@NotNull LibraryData libraryData) {
    final LibraryTable.ModifiableModel libraryTable = getModifiableProjectLibrariesModel();
    for (Library ideLibrary: libraryTable.getLibraries()) {
      if (isRelated(ideLibrary, libraryData)) return ideLibrary;
    }
    return null;
  }

  @Override
  public VirtualFile @NotNull [] getContentRoots(Module module) {
    return getRootModel(module).getContentRoots();
  }

  @Override
  public VirtualFile @NotNull [] getSourceRoots(Module module) {
    return getRootModel(module).getSourceRoots();
  }

  @Override
  public VirtualFile @NotNull [] getSourceRoots(Module module, boolean includingTests) {
    return getRootModel(module).getSourceRoots(includingTests);
  }

  @NotNull
  @Override
  public ModifiableModuleModel getModifiableModuleModel() {
    if (myModifiableModuleModel == null) {
      myModifiableModuleModel = doGetModifiableModuleModel();
    }
    return myModifiableModuleModel;
  }

  @Override
  @NotNull
  public ModifiableRootModel getModifiableRootModel(Module module) {
    return (ModifiableRootModel)getRootModel(module);
  }

  @NotNull
  private ModuleRootModel getRootModel(Module module) {
    return myModifiableRootModels.computeIfAbsent(module, k -> doGetModifiableRootModel(module));
  }

  @Override
  @NotNull
  public ModifiableFacetModel getModifiableFacetModel(Module module) {
    return myModifiableFacetModels.computeIfAbsent(module, k -> doGetModifiableFacetModel(module));
  }

  @Override
<<<<<<< HEAD
  @NotNull
  public Library[] getAllLibraries() {
=======
  public Library @NotNull [] getAllLibraries() {
>>>>>>> 93b17785
    return getModifiableProjectLibrariesModel().getLibraries();
  }

  @Override
  @Nullable
  public Library getLibraryByName(String name) {
    return getModifiableProjectLibrariesModel().getLibraryByName(name);
  }

  @Override
  public Library createLibrary(String name) {
    return getModifiableProjectLibrariesModel().createLibrary(name);
  }

  @Override
  public Library createLibrary(String name, @Nullable ProjectModelExternalSource externalSource) {
    return getModifiableProjectLibrariesModel().createLibrary(name, null, externalSource);
  }

  @Override
  public void removeLibrary(Library library) {
    getModifiableProjectLibrariesModel().removeLibrary(library);
  }

  @Override
  public Library.ModifiableModel getModifiableLibraryModel(Library library) {
    return myModifiableLibraryModels.computeIfAbsent(library, k -> doGetModifiableLibraryModel(library));
  }

  @Nullable
  public ModifiableWorkspace getModifiableWorkspace() {
    if (myModifiableWorkspace == null && ExternalProjectsWorkspaceImpl.isDependencySubstitutionEnabled()) {
      myModifiableWorkspace = doGetModifiableWorkspace();
    }
    return myModifiableWorkspace;
  }

  @Override
  public String @NotNull [] getLibraryUrls(@NotNull Library library, @NotNull OrderRootType type) {
    final Library.ModifiableModel model = myModifiableLibraryModels.get(library);
    if (model != null) {
      return model.getUrls(type);
    }
    return library.getUrls(type);
  }

  @Override
  public ModalityState getModalityStateForQuestionDialogs() {
    return ModalityState.NON_MODAL;
  }

  @NotNull
  @Override
  public List<Module> getAllDependentModules(@NotNull Module module) {
    final ArrayList<Module> list = new ArrayList<>();
    final Graph<Module> graph = getModuleGraph();
    for (Iterator<Module> i = graph.getOut(module); i.hasNext(); ) {
      list.add(i.next());
    }
    return list;
  }

  private ModifiableWorkspace doGetModifiableWorkspace() {
    return ReadAction.compute(() ->
                                ServiceManager.getService(myProject, ExternalProjectsWorkspaceImpl.class)
                                              .createModifiableWorkspace(this));
  }

  private Graph<Module> getModuleGraph() {
    return GraphGenerator.generate(CachingSemiGraph.cache(new InboundSemiGraph<Module>() {
      @NotNull
      @Override
      public Collection<Module> getNodes() {
        return Arrays.asList(getModules());
      }

      @NotNull
      @Override
      public Iterator<Module> getIn(Module m) {
        Module[] dependentModules = getModifiableRootModel(m).getModuleDependencies(true);
        return Arrays.asList(dependentModules).iterator();
      }
    }));
  }

  private static class MyUserDataHolderBase extends UserDataHolderBase {
    void clear() {
      clearUserData();
    }
  }

  @Override
  public void commit() {
    ProjectRootManagerEx.getInstanceEx(myProject).mergeRootsChangesDuring(() -> {
      if (ExternalProjectsWorkspaceImpl.isDependencySubstitutionEnabled()) {
        updateSubstitutions();
      }
      for (Map.Entry<Library, Library.ModifiableModel> entry: myModifiableLibraryModels.entrySet()) {
        Library fromLibrary = entry.getKey();
        Library.ModifiableModel modifiableModel = entry.getValue();
        // removed and (previously) not committed library is being disposed by LibraryTableBase.LibraryModel.removeLibrary
        // the modifiable model of such library shouldn't be committed
        if (fromLibrary instanceof LibraryEx && ((LibraryEx)fromLibrary).isDisposed()) {
          Disposer.dispose(modifiableModel);
        }
        else {
          modifiableModel.commit();
        }
      }
      getModifiableProjectLibrariesModel().commit();

      Collection<ModifiableRootModel> rootModels = myModifiableRootModels.values();
      ModifiableRootModel[] rootModels1 = rootModels.toArray(new ModifiableRootModel[0]);
      for (ModifiableRootModel model: rootModels1) {
        assert !model.isDisposed() : "Already disposed: " + model;
      }

      if (myModifiableModuleModel != null) {
        ModifiableModelCommitter.multiCommit(rootModels1, myModifiableModuleModel);
      }
      else {
        for (ModifiableRootModel model: rootModels1) {
          model.commit();
        }
      }
      for (Map.Entry<Module, String> entry: myProductionModulesForTestModules.entrySet()) {
        TestModuleProperties.getInstance(entry.getKey()).setProductionModuleName(entry.getValue());
      }

      for (Map.Entry<Module, ModifiableFacetModel> each: myModifiableFacetModels.entrySet()) {
        if (!each.getKey().isDisposed()) {
          each.getValue().commit();
        }
      }
      myModifiableModels.values().forEach(ModifiableModel::commit);
    });
    myUserData.clear();
  }

  @Override
  public void dispose() {
    ApplicationManager.getApplication().assertIsDispatchThread();
    assert !myDisposed : "Already disposed!";
    myDisposed = true;

    for (ModifiableRootModel each: myModifiableRootModels.values()) {
      if (each.isDisposed()) continue;
      each.dispose();
    }
    Disposer.dispose(getModifiableProjectLibrariesModel());

    for (Library.ModifiableModel each: myModifiableLibraryModels.values()) {
      if (each instanceof LibraryEx && ((LibraryEx)each).isDisposed()) continue;
      Disposer.dispose(each);
    }

    if (myModifiableModuleModel != null && myModifiableModuleModel.isChanged()) {
      myModifiableModuleModel.dispose();
    }

    myModifiableModels.values().forEach(ModifiableModel::dispose);
    myModifiableRootModels.clear();
    myModifiableFacetModels.clear();
    myModifiableLibraryModels.clear();
    myUserData.clear();
  }

  @Override
  public void setTestModuleProperties(Module testModule, String productionModuleName) {
    myProductionModulesForTestModules.put(testModule, productionModuleName);
  }

  @Nullable
  @Override
  public String getProductionModuleName(Module module) {
    return myProductionModulesForTestModules.get(module);
  }

  @Override
  public ModuleOrderEntry trySubstitute(Module ownerModule, LibraryOrderEntry libraryOrderEntry, ProjectCoordinate publicationId) {
    String workspaceModuleCandidate = findModuleByPublication(publicationId);
    Module workspaceModule = workspaceModuleCandidate == null ? null : findIdeModule(workspaceModuleCandidate);
    if (workspaceModule == null) {
      return null;
    }
    else {
      ModifiableRootModel modifiableRootModel = getModifiableRootModel(ownerModule);
      ModuleOrderEntry moduleOrderEntry = modifiableRootModel.addModuleOrderEntry(workspaceModule);
      moduleOrderEntry.setScope(libraryOrderEntry.getScope());
      moduleOrderEntry.setExported(libraryOrderEntry.isExported());
      ModifiableWorkspace workspace = getModifiableWorkspace();
      assert workspace != null;
      workspace.addSubstitution(ownerModule.getName(),
                                workspaceModule.getName(),
                                libraryOrderEntry.getLibraryName(),
                                libraryOrderEntry.getScope());
      modifiableRootModel.removeOrderEntry(libraryOrderEntry);
      return moduleOrderEntry;
    }
  }

  @Override
  public void registerModulePublication(Module module, ProjectCoordinate modulePublication) {
    ModifiableWorkspace workspace = getModifiableWorkspace();
    if (workspace != null) {
      workspace.register(modulePublication, module);
    }
  }

  @Override
  public boolean isSubstituted(String libraryName) {
    ModifiableWorkspace workspace = getModifiableWorkspace();
    if (workspace == null) return false;
    return workspace.isSubstituted(libraryName);
  }

  @Nullable
  @Override
  public <T> T getUserData(@NotNull Key<T> key) {
    return myUserData.getUserData(key);
  }

  @Override
  public <T> void putUserData(@NotNull Key<T> key, @Nullable T value) {
    myUserData.putUserData(key, value);
  }

  @Nullable
  @Override
  public String findModuleByPublication(ProjectCoordinate publicationId) {
    ModifiableWorkspace workspace = getModifiableWorkspace();
    return workspace == null ? null : workspace.findModule(publicationId);
  }

  private void updateSubstitutions() {
    ModifiableWorkspace workspace = getModifiableWorkspace();
    if (workspace == null) return;

    final List<String> oldModules = ContainerUtil.map(ModuleManager.getInstance(myProject).getModules(), module -> module.getName());
    final List<String> newModules = ContainerUtil.map(myModifiableModuleModel.getModules(), module -> module.getName());

    final Collection<String> removedModules = new THashSet<>(oldModules);
    removedModules.removeAll(newModules);


    Map<String, String> toSubstitute = new HashMap<>();
    ProjectDataManager projectDataManager = ProjectDataManager.getInstance();
    for (ExternalSystemManager<?, ?, ?, ?, ?> manager: ExternalSystemManager.EP_NAME.getIterable()) {
      Collection<ExternalProjectInfo> projectsData = projectDataManager.getExternalProjectsData(myProject, manager.getSystemId());
      for (ExternalProjectInfo projectInfo: projectsData) {
        if (projectInfo.getExternalProjectStructure() == null) {
          continue;
        }

        Collection<DataNode<LibraryData>> libraryNodes =
          ExternalSystemApiUtil.findAll(projectInfo.getExternalProjectStructure(), ProjectKeys.LIBRARY);
        for (DataNode<LibraryData> libraryNode: libraryNodes) {
          String substitutionModuleCandidate = findModuleByPublication(libraryNode.getData());
          if (substitutionModuleCandidate != null) {
            toSubstitute.put(libraryNode.getData().getInternalName(), substitutionModuleCandidate);
          }
        }
      }
    }

    for (Module module: getModules()) {
      ModifiableRootModel modifiableRootModel = getModifiableRootModel(module);
      boolean changed = false;
      OrderEntry[] entries = modifiableRootModel.getOrderEntries();
      for (int i = 0, length = entries.length; i < length; i++) {
        OrderEntry orderEntry = entries[i];
        if (orderEntry instanceof ModuleOrderEntry) {
          String workspaceModule = ((ModuleOrderEntry)orderEntry).getModuleName();
          if (removedModules.contains(workspaceModule)) {
            DependencyScope scope = ((ModuleOrderEntry)orderEntry).getScope();
            if (workspace.isSubstitution(module.getName(), workspaceModule, scope)) {
              String libraryName = workspace.getSubstitutedLibrary(workspaceModule);
              if (libraryName != null) {
                Library library = getLibraryByName(libraryName);
                if (library != null) {
                  modifiableRootModel.removeOrderEntry(orderEntry);
                  entries[i] = modifiableRootModel.addLibraryEntry(library);
                  changed = true;
                  workspace.removeSubstitution(module.getName(), workspaceModule, libraryName, scope);
                }
              }
            }
          }
        }

        if (!(orderEntry instanceof LibraryOrderEntry)) continue;
        LibraryOrderEntry libraryOrderEntry = (LibraryOrderEntry)orderEntry;
        if (!libraryOrderEntry.isModuleLevel() && libraryOrderEntry.getLibraryName() != null) {
          String workspaceModule = toSubstitute.get(libraryOrderEntry.getLibraryName());
          if (workspaceModule != null) {
            Module ideModule = findIdeModule(workspaceModule);
            if (ideModule != null) {
              ModuleOrderEntry moduleOrderEntry = modifiableRootModel.addModuleOrderEntry(ideModule);
              moduleOrderEntry.setScope(libraryOrderEntry.getScope());
              modifiableRootModel.removeOrderEntry(orderEntry);
              entries[i] = moduleOrderEntry;
              changed = true;
              workspace.addSubstitution(module.getName(), workspaceModule,
                                        libraryOrderEntry.getLibraryName(),
                                        libraryOrderEntry.getScope());
            }
          }
        }
      }
      if (changed) {
        modifiableRootModel.rearrangeOrderEntries(entries);
      }
    }

    workspace.commit();
  }
}<|MERGE_RESOLUTION|>--- conflicted
+++ resolved
@@ -73,17 +73,10 @@
     super(project);
 
     myUserData = new MyUserDataHolderBase();
-<<<<<<< HEAD
-    for (ModifiableModelsProviderExtension<ModifiableModel> extension : EP_NAME.getIterable()) {
-      Pair<Class<ModifiableModel>, ModifiableModel> pair = extension.create(project, this);
-      myModifiableModels.put(pair.first, pair.second);
-    }
-=======
     EP_NAME.forEachExtensionSafe(extension -> {
       Pair<Class<ModifiableModel>, ModifiableModel> pair = extension.create(project, this);
       myModifiableModels.put(pair.first, pair.second);
     });
->>>>>>> 93b17785
   }
 
   @Nullable
@@ -119,14 +112,8 @@
     return getModifiableModuleModel().getModules();
   }
 
-<<<<<<< HEAD
-  @NotNull
-  @Override
-  public OrderEntry[] getOrderEntries(@NotNull Module module) {
-=======
   @Override
   public OrderEntry @NotNull [] getOrderEntries(@NotNull Module module) {
->>>>>>> 93b17785
     return getRootModel(module).getOrderEntries();
   }
 
@@ -225,12 +212,7 @@
   }
 
   @Override
-<<<<<<< HEAD
-  @NotNull
-  public Library[] getAllLibraries() {
-=======
   public Library @NotNull [] getAllLibraries() {
->>>>>>> 93b17785
     return getModifiableProjectLibrariesModel().getLibraries();
   }
 
