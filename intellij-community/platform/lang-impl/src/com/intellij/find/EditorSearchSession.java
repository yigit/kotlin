// Copyright 2000-2018 JetBrains s.r.o. Use of this source code is governed by the Apache 2.0 license that can be found in the LICENSE file.

package com.intellij.find;

import com.intellij.execution.impl.ConsoleViewUtil;
import com.intellij.find.editorHeaderActions.*;
import com.intellij.find.impl.HelpID;
import com.intellij.find.impl.RegExHelpPopup;
import com.intellij.find.impl.livePreview.LivePreviewController;
import com.intellij.find.impl.livePreview.SearchResults;
import com.intellij.ide.ui.UISettings;
import com.intellij.openapi.Disposable;
import com.intellij.openapi.actionSystem.*;
import com.intellij.openapi.actionSystem.ex.CustomComponentAction;
import com.intellij.openapi.actionSystem.ex.DefaultCustomComponentAction;
import com.intellij.openapi.application.ApplicationBundle;
import com.intellij.openapi.application.ApplicationManager;
import com.intellij.openapi.editor.*;
import com.intellij.openapi.editor.event.EditorFactoryEvent;
import com.intellij.openapi.editor.event.EditorFactoryListener;
import com.intellij.openapi.editor.event.SelectionEvent;
import com.intellij.openapi.editor.event.SelectionListener;
import com.intellij.openapi.keymap.KeymapUtil;
import com.intellij.openapi.project.DumbAwareAction;
import com.intellij.openapi.project.Project;
import com.intellij.openapi.ui.Messages;
import com.intellij.openapi.util.Disposer;
import com.intellij.openapi.util.text.StringUtil;
import com.intellij.openapi.wm.IdeFocusManager;
import com.intellij.ui.components.labels.LinkLabel;
import com.intellij.util.ArrayUtil;
import com.intellij.util.ObjectUtils;
import com.intellij.util.ui.ComponentWithEmptyText;
import com.intellij.util.ui.UIUtil;
import com.intellij.util.ui.update.Activatable;
import com.intellij.util.ui.update.UiNotifyConnector;
import org.jetbrains.annotations.NonNls;
import org.jetbrains.annotations.NotNull;
import org.jetbrains.annotations.Nullable;

import javax.swing.*;
import javax.swing.text.JTextComponent;
import java.awt.event.ActionEvent;
import java.awt.event.ActionListener;
import java.util.regex.Pattern;
import java.util.regex.PatternSyntaxException;

/**
 * @author max, andrey.zaytsev
 */
public class EditorSearchSession implements SearchSession,
                                            DataProvider,
                                            SelectionListener,
                                            SearchResults.SearchResultsListener,
                                            SearchReplaceComponent.Listener {
  private static final String FIND_TYPE = "FindInFile";
  public static final DataKey<EditorSearchSession> SESSION_KEY = DataKey.create("EditorSearchSession");

  private final Editor myEditor;
  private final LivePreviewController myLivePreviewController;
  private final SearchResults mySearchResults;
  @NotNull
  private final FindModel myFindModel;
  private final SearchReplaceComponent myComponent;
  private RangeMarker myStartSessionSelectionMarker;
  private RangeMarker myStartSessionCaretMarker;
  private String myStartSelectedText;
  private boolean mySelectionUpdatedFromSearchResults;

  private final LinkLabel<Object> myClickToHighlightLabel = new LinkLabel<>("Click to highlight", null, (__, ___) -> {
    setMatchesLimit(Integer.MAX_VALUE);
    updateResults(true);
  });
  private final Disposable myDisposable = Disposer.newDisposable(EditorSearchSession.class.getName());

  public EditorSearchSession(@NotNull Editor editor, Project project) {
    this(editor, project, createDefaultFindModel(project, editor));
  }

  public EditorSearchSession(@NotNull final Editor editor, Project project, @NotNull FindModel findModel) {
    assert !editor.isDisposed();

    myClickToHighlightLabel.setVisible(false);

    myFindModel = findModel;

    myEditor = editor;
    saveInitialSelection();

    mySearchResults = new SearchResults(myEditor, project);
    myLivePreviewController = new LivePreviewController(mySearchResults, this, myDisposable);

    myComponent = SearchReplaceComponent
      .buildFor(project, myEditor.getContentComponent())
      .addPrimarySearchActions(new PrevOccurrenceAction(),
                               new NextOccurrenceAction(),
                               new FindAllAction(),
                               new Separator(),
                               new AddOccurrenceAction(),
                               new RemoveOccurrenceAction(),
                               new SelectAllAction(),
                               new Separator())
      .addSecondarySearchActions(new ToggleAnywhereAction(),
                                 new ToggleInCommentsAction(),
                                 new ToggleInLiteralsOnlyAction(),
                                 new ToggleExceptCommentsAction(),
                                 new ToggleExceptLiteralsAction(),
                                 new ToggleExceptCommentsAndLiteralsAction())
      .addPrimarySearchActions(new ToggleSelectionOnlyAction())
      .addExtraSearchActions(new ToggleMatchCase(),
                             new ToggleWholeWordsOnlyAction(),
                             new ToggleRegex(),
                             new DefaultCustomComponentAction(
                               () -> RegExHelpPopup.createRegExLink("<html><body><b>?</b></body></html>", null, null, FIND_TYPE)),
                             new StatusTextAction(),
                             new DefaultCustomComponentAction(() -> myClickToHighlightLabel))
      .addSearchFieldActions(new RestorePreviousSettingsAction())
      .addPrimaryReplaceActions(new ReplaceAction(),
                                new ReplaceAllAction(),
                                new ExcludeAction())
      .addExtraReplaceAction(new TogglePreserveCaseAction())
      .addReplaceFieldActions(new PrevOccurrenceAction(false),
                              new NextOccurrenceAction(false))
      .withDataProvider(this)
      .withCloseAction(this::close)
      .withReplaceAction(this::replaceCurrent)
      .withSecondarySearchActionsIsModifiedGetter(() -> myFindModel.getSearchContext() != FindModel.SearchContext.ANY)
      .build();

    myComponent.addListener(this);
    new UiNotifyConnector(myComponent, new Activatable() {
      @Override
      public void showNotify() {
        initLivePreview();
      }

      @Override
      public void hideNotify() {
        myLivePreviewController.off();
        mySearchResults.removeListener(EditorSearchSession.this);
      }
    });

    new SwitchToFind(getComponent());
    new SwitchToReplace(getComponent());

    myFindModel.addObserver(new FindModel.FindModelObserver() {
      boolean myReentrantLock = false;
      boolean myIsGlobal = myFindModel.isGlobal();
      boolean myIsReplace = myFindModel.isReplaceState();
      @Override
      public void findModelChanged(FindModel findModel1) {
        if (myReentrantLock) return;
        try {
          myReentrantLock = true;
          String stringToFind = myFindModel.getStringToFind();
          if (!wholeWordsApplicable(stringToFind)) {
            myFindModel.setWholeWordsOnly(false);
          }
          if (myIsGlobal != myFindModel.isGlobal() || myIsReplace != myFindModel.isReplaceState()) {
            if (myFindModel.getStringToFind().isEmpty() && myFindModel.isGlobal()) {
              myFindModel.setStringToFind(StringUtil.notNullize(myEditor.getSelectionModel().getSelectedText()));
            }
            if (!myFindModel.isGlobal()) {
              if (myFindModel.getStringToFind().equals(myStartSelectedText)) {
                myFindModel.setStringToFind("");
              } else {
                restoreInitialCaretPositionAndSelection();
              }
            }
            myIsGlobal = myFindModel.isGlobal();
            myIsReplace = myFindModel.isReplaceState();
          }
          EditorSearchSession.this.updateUIWithFindModel();
          mySearchResults.clear();
          EditorSearchSession.this.updateResults(true);
          FindUtil.updateFindInFileModel(EditorSearchSession.this.getProject(), myFindModel, !ConsoleViewUtil.isConsoleViewEditor(editor));
        } finally {
          myReentrantLock = false;
        }
      }
    });

    updateUIWithFindModel();

    if (ApplicationManager.getApplication().isUnitTestMode()) {
      initLivePreview();
    }
    updateMultiLineStateIfNeeded();

    EditorFactory.getInstance().addEditorFactoryListener(new EditorFactoryListener() {
      @Override
      public void editorReleased(@NotNull EditorFactoryEvent event) {
        if (event.getEditor() == myEditor) {
          Disposer.dispose(myDisposable);
          myLivePreviewController.dispose();
          myStartSessionSelectionMarker.dispose();
          myStartSessionCaretMarker.dispose();
        }
      }
    }, myDisposable);

<<<<<<< HEAD
    FindUtil.triggerUsedOptionsStats("FindInEditor", findModel);
=======
    myEditor.getSelectionModel().addSelectionListener(this, myDisposable);

    FindUtil.triggerUsedOptionsStats(FIND_TYPE, findModel);
  }

  private void saveInitialSelection() {
    if (mySelectionUpdatedFromSearchResults) return;
    SelectionModel selectionModel = myEditor.getSelectionModel();
    Document document = myEditor.getDocument();
    myStartSessionSelectionMarker = document.createRangeMarker(
      selectionModel.getSelectionStart(),
      selectionModel.getSelectionEnd()
    );
    myStartSessionCaretMarker = document.createRangeMarker(
      myEditor.getCaretModel().getOffset(),
      myEditor.getCaretModel().getOffset()
    );
    myStartSelectedText = selectionModel.getSelectedText();
>>>>>>> 93b17785
  }

  public Editor getEditor() {
    return myEditor;
  }

  @Nullable
  public static EditorSearchSession get(@Nullable Editor editor) {
    JComponent headerComponent = editor != null ? editor.getHeaderComponent() : null;
    SearchReplaceComponent searchReplaceComponent = ObjectUtils.tryCast(headerComponent, SearchReplaceComponent.class);
    return searchReplaceComponent != null ? SESSION_KEY.getData(searchReplaceComponent) : null;
  }

  @NotNull
  public static EditorSearchSession start(@NotNull Editor editor, @Nullable Project project) {
    EditorSearchSession session = new EditorSearchSession(editor, project);
    editor.setHeaderComponent(session.getComponent());
    return session;
  }

  @NotNull
  public static EditorSearchSession start(@NotNull Editor editor, @NotNull FindModel findModel, @Nullable Project project) {
    EditorSearchSession session = new EditorSearchSession(editor, project, findModel);
    editor.setHeaderComponent(session.getComponent());
    return session;
  }

  @NotNull
  @Override
  public SearchReplaceComponent getComponent() {
    return myComponent;
  }

  public Project getProject() {
    return myComponent.getProject();
  }

  @NotNull
  private static FindModel createDefaultFindModel(Project project, Editor editor) {
    FindModel findModel = new FindModel();
    findModel.copyFrom(FindManager.getInstance(project).getFindInFileModel());
    if (editor.getSelectionModel().hasSelection()) {
      String selectedText = editor.getSelectionModel().getSelectedText();
      if (selectedText != null) {
        findModel.setStringToFind(selectedText);
      }
    }
    findModel.setPromptOnReplace(false);
    return findModel;
  }


  @Override
  @Nullable
  public Object getData(@NotNull @NonNls final String dataId) {
    if (SearchSession.KEY.is(dataId)) {
      return this;
    }
    if (SESSION_KEY.is(dataId)) {
      return this;
    }
    if (CommonDataKeys.EDITOR_EVEN_IF_INACTIVE.is(dataId)) {
      return myEditor;
    }
    if (PlatformDataKeys.HELP_ID.is(dataId)) {
      return myFindModel.isReplaceState() ? HelpID.REPLACE_IN_EDITOR : HelpID.FIND_IN_EDITOR;
    }
    return null;
  }

  @Override
  public void searchResultsUpdated(@NotNull SearchResults sr) {
    if (sr.getFindModel() == null) return;
    if (myComponent.getSearchTextComponent().getText().isEmpty()) {
      updateUIWithEmptyResults();
    } else {
      int matches = sr.getMatchesCount();
      boolean tooManyMatches = matches > mySearchResults.getMatchesLimit();
      String status;
      if (matches == 0 && !sr.getFindModel().isGlobal() && !myEditor.getSelectionModel().hasSelection()) {
        status = ApplicationBundle.message("editorsearch.noselection");
        myComponent.setRegularBackground();
      } else {
        status = tooManyMatches
                 ? ApplicationBundle.message("editorsearch.toomuch", mySearchResults.getMatchesLimit())
                 : ApplicationBundle.message("editorsearch.matches", matches);
        if (!tooManyMatches && matches <= 0) {
          myComponent.setNotFoundBackground();
        }
        else {
          myComponent.setRegularBackground();
        }
      }
      myComponent.setStatusText(status);
      myClickToHighlightLabel.setVisible(tooManyMatches);
    }
    myComponent.updateActions();
  }

  @Override
  public void cursorMoved() {
    myComponent.updateActions();
  }

  @Override
  public void searchFieldDocumentChanged() {
    if (myEditor.isDisposed()) return;
    setMatchesLimit(LivePreviewController.MATCHES_LIMIT);
    String text = myComponent.getSearchTextComponent().getText();
    myFindModel.setStringToFind(text);
    updateResults(true);
    updateMultiLineStateIfNeeded();
  }

  private void updateMultiLineStateIfNeeded() {
    myFindModel.setMultiline(myComponent.getSearchTextComponent().getText().contains("\n") ||
                             myComponent.getReplaceTextComponent().getText().contains("\n"));
  }

  @Override
  public void replaceFieldDocumentChanged() {
    setMatchesLimit(LivePreviewController.MATCHES_LIMIT);
    myFindModel.setStringToReplace(myComponent.getReplaceTextComponent().getText());
    updateMultiLineStateIfNeeded();
  }

  @Override
  public void multilineStateChanged() {
    myFindModel.setMultiline(myComponent.isMultiline());
  }

  @NotNull
  @Override
  public FindModel getFindModel() {
    return myFindModel;
  }

  @Override
  public boolean hasMatches() {
    return mySearchResults.hasMatches();
  }

  @Override
  public boolean isSearchInProgress() {
    return mySearchResults.isUpdating();
  }

  @Override
  public void searchForward() {
    moveCursor(SearchResults.Direction.DOWN);
    addTextToRecent(myComponent.getSearchTextComponent());
  }

  @Override
  public void searchBackward() {
    moveCursor(SearchResults.Direction.UP);
    addTextToRecent(myComponent.getSearchTextComponent());
  }

  private void updateUIWithFindModel() {
    myComponent.update(myFindModel.getStringToFind(),
                       myFindModel.getStringToReplace(),
                       myFindModel.isReplaceState(),
                       myFindModel.isMultiline());
    updateEmptyText();
    myLivePreviewController.setTrackingSelection(!myFindModel.isGlobal());
  }

  private void updateEmptyText() {
    if (myComponent.getSearchTextComponent() instanceof ComponentWithEmptyText) {
      String emptyText = getEmptyText();
      ((ComponentWithEmptyText)myComponent.getSearchTextComponent()).getEmptyText().setText(emptyText);
    }
  }

  @NotNull
  private String getEmptyText() {
    if (myFindModel.isGlobal() || !myFindModel.getStringToFind().isEmpty()) return "";
    String text = getEditor().getSelectionModel().getSelectedText();
    if (text != null && text.contains("\n")) {
      boolean replaceState = myFindModel.isReplaceState();
      AnAction action = ActionManager.getInstance().getAction(
        replaceState ? IdeActions.ACTION_REPLACE : IdeActions.ACTION_TOGGLE_FIND_IN_SELECTION_ONLY);
      Shortcut shortcut = ArrayUtil.getFirstElement(action.getShortcutSet().getShortcuts());
      if (shortcut != null) {
        return ApplicationBundle.message("editorsearch.in.selection.with.hint", KeymapUtil.getShortcutText(shortcut));
      }
    }
    return ApplicationBundle.message("editorsearch.in.selection");
  }

  private static boolean wholeWordsApplicable(String stringToFind) {
    return !stringToFind.startsWith(" ") &&
           !stringToFind.startsWith("\t") &&
           !stringToFind.endsWith(" ") &&
           !stringToFind.endsWith("\t");
  }

  private void setMatchesLimit(int value) {
    mySearchResults.setMatchesLimit(value);
  }

  private void replaceCurrent() {
    if (mySearchResults.getCursor() != null) {
      try {
        myLivePreviewController.performReplace();
      }
      catch (FindManager.MalformedReplacementStringException e) {
        Messages.showErrorDialog(myComponent, e.getMessage(), FindBundle.message("find.replace.invalid.replacement.string.title"));
      }
    }
  }

  public void addTextToRecent(JTextComponent textField) {
    myComponent.addTextToRecent(textField);
  }

  @Override
  public void selectionChanged(@NotNull SelectionEvent e) {
    saveInitialSelection();
    updateEmptyText();
  }

  @Override
  public void beforeSelectionUpdate() {
    mySelectionUpdatedFromSearchResults = true;
  }

  @Override
  public void afterSelectionUpdate() {
    mySelectionUpdatedFromSearchResults = false;
  }

  private void moveCursor(SearchResults.Direction direction) {
    myLivePreviewController.moveCursor(direction);
  }

  @Override
  public void close() {
    IdeFocusManager.getInstance(getProject()).requestFocus(myEditor.getContentComponent(), false);

    myLivePreviewController.dispose();
    myEditor.setHeaderComponent(null);
  }

  private void initLivePreview() {
    if (myEditor.isDisposed()) return;

    myLivePreviewController.on();

    myLivePreviewController.setUserActivityDelay(0);
    updateResults(false);
    myLivePreviewController.setUserActivityDelay(LivePreviewController.USER_ACTIVITY_TRIGGERING_DELAY);

    mySearchResults.addListener(this);
  }

  private void updateResults(final boolean allowedToChangedEditorSelection) {
    final String text = myFindModel.getStringToFind();
    if (text.isEmpty()) {
      nothingToSearchFor(allowedToChangedEditorSelection);
    }
    else {

      if (myFindModel.isRegularExpressions()) {
        try {
          Pattern.compile(text);
        }
        catch (PatternSyntaxException e) {
          myComponent.setNotFoundBackground();
          myClickToHighlightLabel.setVisible(false);
          mySearchResults.clear();
          myComponent.setStatusText(INCORRECT_REGEX_MESSAGE);
          return;
        }
        if (text.matches("\\|+")) {
          nothingToSearchFor(allowedToChangedEditorSelection);
          myComponent.setStatusText(ApplicationBundle.message("editorsearch.empty.string.matches"));
          return;
        }
      }


      final FindManager findManager = FindManager.getInstance(getProject());
      if (allowedToChangedEditorSelection) {
        findManager.setFindWasPerformed();
        FindModel copy = new FindModel();
        copy.copyFrom(myFindModel);
        copy.setReplaceState(false);
        findManager.setFindNextModel(copy);
      }
      if (myLivePreviewController != null) {
        myLivePreviewController.updateInBackground(myFindModel, allowedToChangedEditorSelection);
      }
    }
  }

  private void nothingToSearchFor(boolean allowedToChangedEditorSelection) {
    updateUIWithEmptyResults();
    mySearchResults.clear();
    if (allowedToChangedEditorSelection
        && !UIUtil.isClientPropertyTrue(myComponent.getSearchTextComponent(), SearchTextArea.JUST_CLEARED_KEY)) {
      restoreInitialCaretPositionAndSelection();
    }
  }

  private void restoreInitialCaretPositionAndSelection() {
    int originalSelectionStart = Math.min(myStartSessionSelectionMarker.getStartOffset(), myEditor.getDocument().getTextLength());
    int originalSelectionEnd = Math.min(myStartSessionSelectionMarker.getEndOffset(), myEditor.getDocument().getTextLength());

    myEditor.getSelectionModel().setSelection(originalSelectionStart, originalSelectionEnd);
    myEditor.getCaretModel().moveToOffset(Math.min(myStartSessionCaretMarker.getEndOffset(), myEditor.getDocument().getTextLength()));
    myEditor.getScrollingModel().scrollToCaret(ScrollType.RELATIVE);
  }

  private void updateUIWithEmptyResults() {
    myComponent.setRegularBackground();
    myComponent.setStatusText("");
    myClickToHighlightLabel.setVisible(false);
  }

  public String getTextInField() {
    return myComponent.getSearchTextComponent().getText();
  }

  public void setTextInField(final String text) {
    myComponent.getSearchTextComponent().setText(text);
    myFindModel.setStringToFind(text);
  }

  public void selectAllOccurrences() {
    FindUtil.selectSearchResultsInEditor(myEditor, mySearchResults.getOccurrences().iterator(), -1);
  }

  public void removeOccurrence() {
    mySearchResults.prevOccurrence(true);
  }

  public void addNextOccurrence() {
    mySearchResults.nextOccurrence(true);
  }

  public void clearUndoInTextFields() {
    myComponent.resetUndoRedoActions();
  }


  private abstract static class ButtonAction extends DumbAwareAction implements CustomComponentAction, ActionListener {
    private final String myTitle;
    private final char myMnemonic;

    ButtonAction(@NotNull String title, char mnemonic) {
      myTitle = title;
      myMnemonic = mnemonic;
    }

    @NotNull
    @Override
    public JComponent createCustomComponent(@NotNull Presentation presentation, @NotNull String place) {
      JButton button = new JButton(myTitle);
      button.setFocusable(false);
      if (!UISettings.getInstance().getDisableMnemonicsInControls()) {
        button.setMnemonic(myMnemonic);
      }
      button.addActionListener(this);
      return button;
    }

    @Override
    public final void update(@NotNull AnActionEvent e) {
      JButton button = (JButton)e.getPresentation().getClientProperty(COMPONENT_KEY);
      if (button != null) {
        update(button);
      }
    }

    @Override
    public final void actionPerformed(@NotNull AnActionEvent e) {
      onClick();
    }

    @Override
    public final void actionPerformed(ActionEvent e) {
      onClick();
    }

    protected abstract void update(@NotNull JButton button);

    protected abstract void onClick();
  }

  private class ReplaceAction extends ButtonAction {
    ReplaceAction() {
      super("Replace", 'p');
    }

    @Override
    protected void update(@NotNull JButton button) {
      button.setEnabled(mySearchResults.hasMatches());
    }

    @Override
    protected void onClick() {
      replaceCurrent();
    }
  }

  private class ReplaceAllAction extends ButtonAction {
    ReplaceAllAction() {
      super("Replace all", 'a');
    }

    @Override
    protected void update(@NotNull JButton button) {
      button.setEnabled(mySearchResults.hasMatches());
    }

    @Override
    protected void onClick() {
      myLivePreviewController.performReplaceAll();
    }
  }

  private class ExcludeAction extends ButtonAction {
    ExcludeAction() {
      super("", 'l');
    }

    @Override
    protected void update(@NotNull JButton button) {
      FindResult cursor = mySearchResults.getCursor();
      button.setEnabled(cursor != null);
      button.setText(cursor != null && mySearchResults.isExcluded(cursor) ? "Include" : "Exclude");
    }

    @Override
    protected void onClick() {
      myLivePreviewController.exclude();
      moveCursor(SearchResults.Direction.DOWN);
    }
  }
}<|MERGE_RESOLUTION|>--- conflicted
+++ resolved
@@ -200,9 +200,6 @@
       }
     }, myDisposable);
 
-<<<<<<< HEAD
-    FindUtil.triggerUsedOptionsStats("FindInEditor", findModel);
-=======
     myEditor.getSelectionModel().addSelectionListener(this, myDisposable);
 
     FindUtil.triggerUsedOptionsStats(FIND_TYPE, findModel);
@@ -221,7 +218,6 @@
       myEditor.getCaretModel().getOffset()
     );
     myStartSelectedText = selectionModel.getSelectedText();
->>>>>>> 93b17785
   }
 
   public Editor getEditor() {
