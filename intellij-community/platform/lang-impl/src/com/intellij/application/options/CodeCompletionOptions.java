// Copyright 2000-2019 JetBrains s.r.o. Use of this source code is governed by the Apache 2.0 license that can be found in the LICENSE file.
package com.intellij.application.options;

import com.intellij.application.options.editor.EditorOptionsProvider;
import com.intellij.openapi.application.ApplicationBundle;
import com.intellij.openapi.extensions.BaseExtensionPointName;
import com.intellij.openapi.options.CompositeConfigurable;
import com.intellij.openapi.options.Configurable;
import com.intellij.openapi.options.ConfigurationException;
import com.intellij.openapi.options.UnnamedConfigurable;
import com.intellij.openapi.options.ex.ConfigurableWrapper;
import com.intellij.util.ObjectUtils;
import com.intellij.util.containers.ContainerUtil;
import org.jetbrains.annotations.NotNull;

import javax.swing.*;
<<<<<<< HEAD
import java.util.ArrayList;
import java.util.Comparator;
import java.util.List;

public class CodeCompletionOptions extends CompositeConfigurable<UnnamedConfigurable> implements EditorOptionsProvider {
  private static final ExtensionPointName<CodeCompletionConfigurableEP> EP_NAME = ExtensionPointName.create("com.intellij.codeCompletionConfigurable");
=======
import java.util.*;

public class CodeCompletionOptions extends CompositeConfigurable<UnnamedConfigurable> implements EditorOptionsProvider, Configurable.WithEpDependencies {
>>>>>>> 93b17785
  public static final String ID = "editor.preferences.completion";

  private CodeCompletionPanel myPanel;

  @Override
  public boolean isModified() {
    return super.isModified() || myPanel != null && myPanel.isModified();
  }

  @Override
  public JComponent createComponent() {
    List<UnnamedConfigurable> configurables = getConfigurables();
    List<JComponent> addonComponents = new ArrayList<>(configurables.size());
    List<UnnamedConfigurable> sectionConfigurables = new ArrayList<>(configurables.size());
    for (UnnamedConfigurable configurable : configurables) {
      if (configurable instanceof CodeCompletionOptionsCustomSection) sectionConfigurables.add(configurable);
      else addonComponents.add(configurable.createComponent());
    }
    sectionConfigurables.sort(Comparator.comparing(c -> ObjectUtils.notNull(c instanceof Configurable ? ((Configurable)c).getDisplayName() : null, "")));
    myPanel = new CodeCompletionPanel(addonComponents, ContainerUtil.map(sectionConfigurables, c -> c.createComponent()));
    return myPanel.myPanel;
  }

  @Override
  public String getDisplayName() {
    return ApplicationBundle.message("title.code.completion");
  }

  @Override
  public void reset() {
    super.reset();
    myPanel.reset();
  }

  @Override
  public void apply() throws ConfigurationException {
    super.apply();
    myPanel.apply();
  }

  @Override
  public void disposeUIResources() {
    myPanel = null;
    super.disposeUIResources();
  }

  @NotNull
  @Override
  protected List<UnnamedConfigurable> createConfigurables() {
    return ConfigurableWrapper.createConfigurables(CodeCompletionConfigurableEP.EP_NAME);
  }

  @Override
  public String getHelpTopic() {
    return "reference.settingsdialog.IDE.editor.code.completion";
  }

  @Override
  @NotNull
  public String getId() {
    return ID;
<<<<<<< HEAD
=======
  }

  @NotNull
  @Override
  public Collection<BaseExtensionPointName<?>> getDependencies() {
    return Collections.singleton(CodeCompletionConfigurableEP.EP_NAME);
>>>>>>> 93b17785
  }
}<|MERGE_RESOLUTION|>--- conflicted
+++ resolved
@@ -14,18 +14,9 @@
 import org.jetbrains.annotations.NotNull;
 
 import javax.swing.*;
-<<<<<<< HEAD
-import java.util.ArrayList;
-import java.util.Comparator;
-import java.util.List;
-
-public class CodeCompletionOptions extends CompositeConfigurable<UnnamedConfigurable> implements EditorOptionsProvider {
-  private static final ExtensionPointName<CodeCompletionConfigurableEP> EP_NAME = ExtensionPointName.create("com.intellij.codeCompletionConfigurable");
-=======
 import java.util.*;
 
 public class CodeCompletionOptions extends CompositeConfigurable<UnnamedConfigurable> implements EditorOptionsProvider, Configurable.WithEpDependencies {
->>>>>>> 93b17785
   public static final String ID = "editor.preferences.completion";
 
   private CodeCompletionPanel myPanel;
@@ -87,14 +78,11 @@
   @NotNull
   public String getId() {
     return ID;
-<<<<<<< HEAD
-=======
   }
 
   @NotNull
   @Override
   public Collection<BaseExtensionPointName<?>> getDependencies() {
     return Collections.singleton(CodeCompletionConfigurableEP.EP_NAME);
->>>>>>> 93b17785
   }
 }