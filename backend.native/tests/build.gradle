--- conflicted
+++ resolved
@@ -1004,10 +1004,10 @@
     source = "codegen/inline/inline3.kt"
 }
 
-<<<<<<< HEAD
 task vararg0(type: RunKonanTest) {
     source = "lower/vararg.kt"
-=======
+}
+
 task inline4(type: RunKonanTest) {
     goldValue = "3\n"
     source = "codegen/inline/inline4.kt"
@@ -1021,5 +1021,4 @@
 task inline9(type: RunKonanTest) {
     goldValue = "hello\n6\n"
     source = "codegen/inline/inline9.kt"
->>>>>>> 43a6cf72
 }